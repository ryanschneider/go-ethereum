// Copyright 2014 The go-ethereum Authors
// This file is part of go-ethereum.
//
// go-ethereum is free software: you can redistribute it and/or modify
// it under the terms of the GNU General Public License as published by
// the Free Software Foundation, either version 3 of the License, or
// (at your option) any later version.
//
// go-ethereum is distributed in the hope that it will be useful,
// but WITHOUT ANY WARRANTY; without even the implied warranty of
// MERCHANTABILITY or FITNESS FOR A PARTICULAR PURPOSE. See the
// GNU General Public License for more details.
//
// You should have received a copy of the GNU General Public License
// along with go-ethereum. If not, see <http://www.gnu.org/licenses/>.

// geth is the official command-line client for Ethereum.
package main

import (
	"fmt"
	"math"
	"os"
	godebug "runtime/debug"
	"sort"
	"strconv"
	"strings"
	"time"

	"github.com/ethereum/go-ethereum/accounts"
	"github.com/ethereum/go-ethereum/accounts/keystore"
	"github.com/ethereum/go-ethereum/cmd/utils"
	"github.com/ethereum/go-ethereum/common"
	"github.com/ethereum/go-ethereum/console/prompt"
	"github.com/ethereum/go-ethereum/eth"
	"github.com/ethereum/go-ethereum/eth/downloader"
	"github.com/ethereum/go-ethereum/ethclient"
	"github.com/ethereum/go-ethereum/internal/debug"
	"github.com/ethereum/go-ethereum/internal/ethapi"
	"github.com/ethereum/go-ethereum/internal/flags"
	"github.com/ethereum/go-ethereum/log"
	"github.com/ethereum/go-ethereum/metrics"
	"github.com/ethereum/go-ethereum/node"
	gopsutil "github.com/shirou/gopsutil/mem"
	cli "gopkg.in/urfave/cli.v1"
)

const (
	clientIdentifier = "geth" // Client identifier to advertise over the network
)

var (
	// Git SHA1 commit hash of the release (set via linker flags)
	gitCommit = ""
	gitDate   = ""
	// The app that holds all commands and flags.
	app = flags.NewApp(gitCommit, gitDate, "the go-ethereum command line interface")
	// flags that configure the node
	nodeFlags = []cli.Flag{
		utils.IdentityFlag,
		utils.UnlockedAccountFlag,
		utils.PasswordFileFlag,
		utils.BootnodesFlag,
		utils.LegacyBootnodesV4Flag,
		utils.LegacyBootnodesV5Flag,
		utils.DataDirFlag,
		utils.AncientFlag,
		utils.KeyStoreDirFlag,
		utils.ExternalSignerFlag,
		utils.NoUSBFlag,
		utils.SmartCardDaemonPathFlag,
		utils.EthashCacheDirFlag,
		utils.EthashCachesInMemoryFlag,
		utils.EthashCachesOnDiskFlag,
		utils.EthashCachesLockMmapFlag,
		utils.EthashDatasetDirFlag,
		utils.EthashDatasetsInMemoryFlag,
		utils.EthashDatasetsOnDiskFlag,
		utils.EthashDatasetsLockMmapFlag,
		utils.TxPoolLocalsFlag,
		utils.TxPoolNoLocalsFlag,
		utils.TxPoolJournalFlag,
		utils.TxPoolRejournalFlag,
		utils.TxPoolPriceLimitFlag,
		utils.TxPoolPriceBumpFlag,
		utils.TxPoolAccountSlotsFlag,
		utils.TxPoolGlobalSlotsFlag,
		utils.TxPoolAccountQueueFlag,
		utils.TxPoolGlobalQueueFlag,
		utils.TxPoolLifetimeFlag,
		utils.SyncModeFlag,
		utils.ExitWhenSyncedFlag,
		utils.GCModeFlag,
		utils.SnapshotFlag,
		utils.TxLookupLimitFlag,
		utils.LightServeFlag,
		utils.LegacyLightServFlag,
		utils.LightIngressFlag,
		utils.LightEgressFlag,
		utils.LightMaxPeersFlag,
		utils.LegacyLightPeersFlag,
		utils.LightNoPruneFlag,
		utils.LightKDFFlag,
		utils.UltraLightServersFlag,
		utils.UltraLightFractionFlag,
		utils.UltraLightOnlyAnnounceFlag,
		utils.WhitelistFlag,
		utils.CacheFlag,
		utils.CacheDatabaseFlag,
		utils.CacheTrieFlag,
		utils.CacheTrieJournalFlag,
		utils.CacheTrieRejournalFlag,
		utils.CacheGCFlag,
		utils.CacheSnapshotFlag,
		utils.CacheNoPrefetchFlag,
		utils.ListenPortFlag,
		utils.MaxPeersFlag,
		utils.MaxPendingPeersFlag,
		utils.MiningEnabledFlag,
		utils.MinerThreadsFlag,
		utils.LegacyMinerThreadsFlag,
		utils.MinerNotifyFlag,
		utils.MinerGasTargetFlag,
		utils.LegacyMinerGasTargetFlag,
		utils.MinerGasLimitFlag,
		utils.MinerGasPriceFlag,
		utils.LegacyMinerGasPriceFlag,
		utils.MinerEtherbaseFlag,
		utils.LegacyMinerEtherbaseFlag,
		utils.MinerExtraDataFlag,
		utils.LegacyMinerExtraDataFlag,
		utils.MinerRecommitIntervalFlag,
		utils.MinerNoVerfiyFlag,
		utils.NATFlag,
		utils.NoDiscoverFlag,
		utils.DiscoveryV5Flag,
		utils.NetrestrictFlag,
		utils.NodeKeyFileFlag,
		utils.NodeKeyHexFlag,
		utils.DNSDiscoveryFlag,
		utils.DeveloperFlag,
		utils.DeveloperPeriodFlag,
		utils.LegacyTestnetFlag,
		utils.RopstenFlag,
		utils.RinkebyFlag,
		utils.GoerliFlag,
<<<<<<< HEAD
		utils.YoloV1Flag,
=======
		utils.YoloV2Flag,
>>>>>>> cc05b050
		utils.VMEnableDebugFlag,
		utils.NetworkIdFlag,
		utils.EthStatsURLFlag,
		utils.FakePoWFlag,
		utils.NoCompactionFlag,
		utils.GpoBlocksFlag,
		utils.LegacyGpoBlocksFlag,
		utils.GpoPercentileFlag,
		utils.LegacyGpoPercentileFlag,
		utils.GpoMaxGasPriceFlag,
		utils.EWASMInterpreterFlag,
		utils.EVMInterpreterFlag,
		configFileFlag,
	}

	rpcFlags = []cli.Flag{
		utils.HTTPEnabledFlag,
		utils.HTTPListenAddrFlag,
		utils.HTTPPortFlag,
		utils.HTTPCORSDomainFlag,
		utils.HTTPVirtualHostsFlag,
		utils.LegacyRPCEnabledFlag,
		utils.LegacyRPCListenAddrFlag,
		utils.LegacyRPCPortFlag,
		utils.LegacyRPCCORSDomainFlag,
		utils.LegacyRPCVirtualHostsFlag,
		utils.GraphQLEnabledFlag,
		utils.GraphQLCORSDomainFlag,
		utils.GraphQLVirtualHostsFlag,
		utils.HTTPApiFlag,
		utils.LegacyRPCApiFlag,
		utils.WSEnabledFlag,
		utils.WSListenAddrFlag,
		utils.LegacyWSListenAddrFlag,
		utils.WSPortFlag,
		utils.LegacyWSPortFlag,
		utils.WSApiFlag,
		utils.LegacyWSApiFlag,
		utils.WSAllowedOriginsFlag,
		utils.LegacyWSAllowedOriginsFlag,
		utils.IPCDisabledFlag,
		utils.IPCPathFlag,
		utils.InsecureUnlockAllowedFlag,
		utils.RPCGlobalGasCapFlag,
		utils.RPCGlobalTxFeeCapFlag,
	}

	whisperFlags = []cli.Flag{
		utils.WhisperEnabledFlag,
		utils.WhisperMaxMessageSizeFlag,
		utils.WhisperMinPOWFlag,
		utils.WhisperRestrictConnectionBetweenLightClientsFlag,
	}

	metricsFlags = []cli.Flag{
		utils.MetricsEnabledFlag,
		utils.MetricsEnabledExpensiveFlag,
		utils.MetricsHTTPFlag,
		utils.MetricsPortFlag,
		utils.MetricsEnableInfluxDBFlag,
		utils.MetricsInfluxDBEndpointFlag,
		utils.MetricsInfluxDBDatabaseFlag,
		utils.MetricsInfluxDBUsernameFlag,
		utils.MetricsInfluxDBPasswordFlag,
		utils.MetricsInfluxDBTagsFlag,
	}
)

func init() {
	// Initialize the CLI app and start Geth
	app.Action = geth
	app.HideVersion = true // we have a command to print the version
	app.Copyright = "Copyright 2013-2020 The go-ethereum Authors"
	app.Commands = []cli.Command{
		// See chaincmd.go:
		initCommand,
		importCommand,
		exportCommand,
		importPreimagesCommand,
		exportPreimagesCommand,
		copydbCommand,
		removedbCommand,
		dumpCommand,
		dumpGenesisCommand,
		inspectCommand,
		// See accountcmd.go:
		accountCommand,
		walletCommand,
		// See consolecmd.go:
		consoleCommand,
		attachCommand,
		javascriptCommand,
		// See misccmd.go:
		makecacheCommand,
		makedagCommand,
		versionCommand,
		licenseCommand,
		// See config.go
		dumpConfigCommand,
		// See retesteth.go
		retestethCommand,
		// See cmd/utils/flags_legacy.go
		utils.ShowDeprecated,
	}
	sort.Sort(cli.CommandsByName(app.Commands))

	app.Flags = append(app.Flags, nodeFlags...)
	app.Flags = append(app.Flags, rpcFlags...)
	app.Flags = append(app.Flags, consoleFlags...)
	app.Flags = append(app.Flags, debug.Flags...)
	app.Flags = append(app.Flags, debug.DeprecatedFlags...)
	app.Flags = append(app.Flags, whisperFlags...)
	app.Flags = append(app.Flags, metricsFlags...)

	app.Before = func(ctx *cli.Context) error {
		return debug.Setup(ctx)
	}
	app.After = func(ctx *cli.Context) error {
		debug.Exit()
		prompt.Stdin.Close() // Resets terminal mode.
		return nil
	}
}

func main() {
	if err := app.Run(os.Args); err != nil {
		fmt.Fprintln(os.Stderr, err)
		os.Exit(1)
	}
}

// prepare manipulates memory cache allowance and setups metric system.
// This function should be called before launching devp2p stack.
func prepare(ctx *cli.Context) {
	// If we're running a known preset, log it for convenience.
	switch {
	case ctx.GlobalIsSet(utils.LegacyTestnetFlag.Name):
		log.Info("Starting Geth on Ropsten testnet...")
		log.Warn("The --testnet flag is ambiguous! Please specify one of --goerli, --rinkeby, or --ropsten.")
		log.Warn("The generic --testnet flag is deprecated and will be removed in the future!")

	case ctx.GlobalIsSet(utils.RopstenFlag.Name):
		log.Info("Starting Geth on Ropsten testnet...")

	case ctx.GlobalIsSet(utils.RinkebyFlag.Name):
		log.Info("Starting Geth on Rinkeby testnet...")

	case ctx.GlobalIsSet(utils.GoerliFlag.Name):
		log.Info("Starting Geth on Görli testnet...")

	case ctx.GlobalIsSet(utils.DeveloperFlag.Name):
		log.Info("Starting Geth in ephemeral dev mode...")

	case !ctx.GlobalIsSet(utils.NetworkIdFlag.Name):
		log.Info("Starting Geth on Ethereum mainnet...")
	}
	// If we're a full node on mainnet without --cache specified, bump default cache allowance
	if ctx.GlobalString(utils.SyncModeFlag.Name) != "light" && !ctx.GlobalIsSet(utils.CacheFlag.Name) && !ctx.GlobalIsSet(utils.NetworkIdFlag.Name) {
		// Make sure we're not on any supported preconfigured testnet either
		if !ctx.GlobalIsSet(utils.LegacyTestnetFlag.Name) && !ctx.GlobalIsSet(utils.RopstenFlag.Name) && !ctx.GlobalIsSet(utils.RinkebyFlag.Name) && !ctx.GlobalIsSet(utils.GoerliFlag.Name) && !ctx.GlobalIsSet(utils.DeveloperFlag.Name) {
			// Nope, we're really on mainnet. Bump that cache up!
			log.Info("Bumping default cache on mainnet", "provided", ctx.GlobalInt(utils.CacheFlag.Name), "updated", 4096)
			ctx.GlobalSet(utils.CacheFlag.Name, strconv.Itoa(4096))
		}
	}
	// If we're running a light client on any network, drop the cache to some meaningfully low amount
	if ctx.GlobalString(utils.SyncModeFlag.Name) == "light" && !ctx.GlobalIsSet(utils.CacheFlag.Name) {
		log.Info("Dropping default light client cache", "provided", ctx.GlobalInt(utils.CacheFlag.Name), "updated", 128)
		ctx.GlobalSet(utils.CacheFlag.Name, strconv.Itoa(128))
	}
	// Cap the cache allowance and tune the garbage collector
	mem, err := gopsutil.VirtualMemory()
	if err == nil {
		if 32<<(^uintptr(0)>>63) == 32 && mem.Total > 2*1024*1024*1024 {
			log.Warn("Lowering memory allowance on 32bit arch", "available", mem.Total/1024/1024, "addressable", 2*1024)
			mem.Total = 2 * 1024 * 1024 * 1024
		}
		allowance := int(mem.Total / 1024 / 1024 / 3)
		if cache := ctx.GlobalInt(utils.CacheFlag.Name); cache > allowance {
			log.Warn("Sanitizing cache to Go's GC limits", "provided", cache, "updated", allowance)
			ctx.GlobalSet(utils.CacheFlag.Name, strconv.Itoa(allowance))
		}
	}
	// Ensure Go's GC ignores the database cache for trigger percentage
	cache := ctx.GlobalInt(utils.CacheFlag.Name)
	gogc := math.Max(20, math.Min(100, 100/(float64(cache)/1024)))

	log.Debug("Sanitizing Go's GC trigger", "percent", int(gogc))
	godebug.SetGCPercent(int(gogc))

	// Start metrics export if enabled
	utils.SetupMetrics(ctx)

	// Start system runtime metrics collection
	go metrics.CollectProcessMetrics(3 * time.Second)
}

// geth is the main entry point into the system if no special subcommand is ran.
// It creates a default node based on the command line arguments and runs it in
// blocking mode, waiting for it to be shut down.
func geth(ctx *cli.Context) error {
	if args := ctx.Args(); len(args) > 0 {
		return fmt.Errorf("invalid command: %q", args[0])
	}

	prepare(ctx)
	stack, backend := makeFullNode(ctx)
	defer stack.Close()

	startNode(ctx, stack, backend)
	stack.Wait()
	return nil
}

// startNode boots up the system node and all registered protocols, after which
// it unlocks any requested accounts, and starts the RPC/IPC interfaces and the
// miner.
func startNode(ctx *cli.Context, stack *node.Node, backend ethapi.Backend) {
	debug.Memsize.Add("node", stack)

	// Start up the node itself
	utils.StartNode(stack)

	// Unlock any account specifically requested
	unlockAccounts(ctx, stack)

	// Register wallet event handlers to open and auto-derive wallets
	events := make(chan accounts.WalletEvent, 16)
	stack.AccountManager().Subscribe(events)

	// Create a client to interact with local geth node.
	rpcClient, err := stack.Attach()
	if err != nil {
		utils.Fatalf("Failed to attach to self: %v", err)
	}
	ethClient := ethclient.NewClient(rpcClient)

	go func() {
		// Open any wallets already attached
		for _, wallet := range stack.AccountManager().Wallets() {
			if err := wallet.Open(""); err != nil {
				log.Warn("Failed to open wallet", "url", wallet.URL(), "err", err)
			}
		}
		// Listen for wallet event till termination
		for event := range events {
			switch event.Kind {
			case accounts.WalletArrived:
				if err := event.Wallet.Open(""); err != nil {
					log.Warn("New wallet appeared, failed to open", "url", event.Wallet.URL(), "err", err)
				}
			case accounts.WalletOpened:
				status, _ := event.Wallet.Status()
				log.Info("New wallet appeared", "url", event.Wallet.URL(), "status", status)

				var derivationPaths []accounts.DerivationPath
				if event.Wallet.URL().Scheme == "ledger" {
					derivationPaths = append(derivationPaths, accounts.LegacyLedgerBaseDerivationPath)
				}
				derivationPaths = append(derivationPaths, accounts.DefaultBaseDerivationPath)

				event.Wallet.SelfDerive(derivationPaths, ethClient)

			case accounts.WalletDropped:
				log.Info("Old wallet dropped", "url", event.Wallet.URL())
				event.Wallet.Close()
			}
		}
	}()

	// Spawn a standalone goroutine for status synchronization monitoring,
	// close the node when synchronization is complete if user required.
	if ctx.GlobalBool(utils.ExitWhenSyncedFlag.Name) {
		go func() {
			sub := stack.EventMux().Subscribe(downloader.DoneEvent{})
			defer sub.Unsubscribe()
			for {
				event := <-sub.Chan()
				if event == nil {
					continue
				}
				done, ok := event.Data.(downloader.DoneEvent)
				if !ok {
					continue
				}
				if timestamp := time.Unix(int64(done.Latest.Time), 0); time.Since(timestamp) < 10*time.Minute {
					log.Info("Synchronisation completed", "latestnum", done.Latest.Number, "latesthash", done.Latest.Hash(),
						"age", common.PrettyAge(timestamp))
					stack.Close()
				}
			}
		}()
	}

	// Start auxiliary services if enabled
	if ctx.GlobalBool(utils.MiningEnabledFlag.Name) || ctx.GlobalBool(utils.DeveloperFlag.Name) {
		// Mining only makes sense if a full Ethereum node is running
		if ctx.GlobalString(utils.SyncModeFlag.Name) == "light" {
			utils.Fatalf("Light clients do not support mining")
		}
		ethBackend, ok := backend.(*eth.EthAPIBackend)
		if !ok {
			utils.Fatalf("Ethereum service not running: %v", err)
		}

		// Set the gas price to the limits from the CLI and start mining
		gasprice := utils.GlobalBig(ctx, utils.MinerGasPriceFlag.Name)
		if ctx.GlobalIsSet(utils.LegacyMinerGasPriceFlag.Name) && !ctx.GlobalIsSet(utils.MinerGasPriceFlag.Name) {
			gasprice = utils.GlobalBig(ctx, utils.LegacyMinerGasPriceFlag.Name)
		}
		ethBackend.TxPool().SetGasPrice(gasprice)
		// start mining
		threads := ctx.GlobalInt(utils.MinerThreadsFlag.Name)
		if ctx.GlobalIsSet(utils.LegacyMinerThreadsFlag.Name) && !ctx.GlobalIsSet(utils.MinerThreadsFlag.Name) {
			threads = ctx.GlobalInt(utils.LegacyMinerThreadsFlag.Name)
			log.Warn("The flag --minerthreads is deprecated and will be removed in the future, please use --miner.threads")
		}
		if err := ethBackend.StartMining(threads); err != nil {
			utils.Fatalf("Failed to start mining: %v", err)
		}
	}
}

// unlockAccounts unlocks any account specifically requested.
func unlockAccounts(ctx *cli.Context, stack *node.Node) {
	var unlocks []string
	inputs := strings.Split(ctx.GlobalString(utils.UnlockedAccountFlag.Name), ",")
	for _, input := range inputs {
		if trimmed := strings.TrimSpace(input); trimmed != "" {
			unlocks = append(unlocks, trimmed)
		}
	}
	// Short circuit if there is no account to unlock.
	if len(unlocks) == 0 {
		return
	}
	// If insecure account unlocking is not allowed if node's APIs are exposed to external.
	// Print warning log to user and skip unlocking.
	if !stack.Config().InsecureUnlockAllowed && stack.Config().ExtRPCEnabled() {
		utils.Fatalf("Account unlock with HTTP access is forbidden!")
	}
	ks := stack.AccountManager().Backends(keystore.KeyStoreType)[0].(*keystore.KeyStore)
	passwords := utils.MakePasswordList(ctx)
	for i, account := range unlocks {
		unlockAccount(ks, account, i, passwords)
	}
}<|MERGE_RESOLUTION|>--- conflicted
+++ resolved
@@ -144,11 +144,7 @@
 		utils.RopstenFlag,
 		utils.RinkebyFlag,
 		utils.GoerliFlag,
-<<<<<<< HEAD
-		utils.YoloV1Flag,
-=======
 		utils.YoloV2Flag,
->>>>>>> cc05b050
 		utils.VMEnableDebugFlag,
 		utils.NetworkIdFlag,
 		utils.EthStatsURLFlag,
